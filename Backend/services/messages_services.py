--- conflicted
+++ resolved
@@ -28,14 +28,7 @@
 user_cache: Dict[str, str] = {}  # phone_number -> firebase_uid cache
 
 def get_client(phone: str) -> TelegramClient:
-<<<<<<< HEAD
-    """Returns a TelegramClient for the given phone."""
-    # Use the specific session file
-    specific_session_path = r"C:\3rd year sec sem\Capstone\Telegram\emoticoach\Backend\sessions\639762325664.session"
-    
-=======
     specific_session_path = r"Backend\sessions\639063450469"
->>>>>>> 748f9ea0
     normalized_phone = phone.replace('+', '').replace('-', '').replace(' ', '')
     
     if normalized_phone in active_clients:
@@ -347,11 +340,7 @@
             # Continue without embeddings if there's an error
         
     # Get conversation context for RAG
-<<<<<<< HEAD
-    conversation_context = get_conversation_context(me.first_name, user.first_name, limit=50)
-=======
     conversation_context = get_conversation_context(me.first_name, user.first_name, 50)
->>>>>>> 748f9ea0
     
     response = {
         "sender": me.first_name,
