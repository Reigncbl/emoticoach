--- conflicted
+++ resolved
@@ -1,10 +1,7 @@
 class ApiConfig {
   // Change this IP address when needed
-<<<<<<< HEAD
+
   static const String baseUrl = 'http://192.168.1.5:8000';
-=======
-  static const String baseUrl = 'http://192.168.100.199:8000';
->>>>>>> ca00a53c
 
   // API endpoints
   static String get checkMobile => '$baseUrl/users/check-mobile';
